// File: supabase/functions/process-csv/index.ts
import { serve } from 'https://deno.land/std@0.177.0/http/server.ts';
import { createClient } from 'https://esm.sh/@supabase/supabase-js@2';
import { parseDate } from './dateParser.ts';
import { parseCSV } from './csvParser.ts';

// Type definitions for better error handling
interface SkippedRow {
  rowNumber: number;
  error: string;
  rawDate?: string;
  delimiter?: string;
  headers?: string;
  rowData?: any[];
}

interface Transaction {
  user_id: string;
  account_id: string;
  transaction_date: string;
  description: string;
  amount: number;
  is_income: boolean;
  category_id: null;
  merchant: string | null;
  imported_from: string;
  external_id: string;
  created_at: string;
  updated_at: string;
}

const corsHeaders = {
  'Access-Control-Allow-Origin': '*',
  'Access-Control-Allow-Headers': 'authorization, x-client-info, apikey, content-type',
};

/**
 * Main CSV processing endpoint
 * Handles file upload, parsing, and transaction creation with enhanced error handling
 * Returns user-friendly error messages and detailed processing summaries
 */
serve(async (req) => {
  // Handle CORS preflight requests
  if (req.method === 'OPTIONS') {
    return new Response('ok', { headers: corsHeaders });
  }

  try {
    const supabaseClient = createClient(
      Deno.env.get('SUPABASE_URL')!,
      Deno.env.get('SUPABASE_ANON_KEY')!,
      {
        global: {
          headers: { Authorization: req.headers.get('Authorization')! }
        },
      }
    );

    // Get user from session
    const { data: { user }, error: userError } = await supabaseClient.auth.getUser();
    
    if (userError || !user?.id) {
      console.error('Authentication error:', userError);
      return new Response(
        JSON.stringify({ error: 'User not authenticated', details: userError?.message }),
        { status: 401, headers: { ...corsHeaders, 'Content-Type': 'application/json' } }
      );
    }

    const requestBody = await req.json();
    const { csvData, fileName } = requestBody;

    if (!csvData || typeof csvData !== 'string') {
      console.error('❌ Invalid CSV data:', { 
        hasCsvData: !!csvData, 
        type: typeof csvData, 
        length: csvData?.length 
      });
      return new Response(
        JSON.stringify({ error: 'No CSV data provided or invalid format' }),
        { status: 400, headers: { ...corsHeaders, 'Content-Type': 'application/json' } }
      );
    }

    console.log(`🚀 Processing CSV for user ${user.id}: ${fileName} (${csvData.length} chars)`);
    console.log('📊 CSV preview (first 200 chars):', csvData.substring(0, 200));

<<<<<<< HEAD
    // Enhanced CSV processing with better column detection
    const lines = csvData.trim().split('\n').filter(line => line.trim());
    if (lines.length < 2) {
=======
    // ✅ ENHANCEMENT 1: Use enhanced CSV parser with auto-delimiter detection
    let parsedCSV;
    try {
      parsedCSV = parseCSV(csvData);
      console.log('✅ CSV parsing completed successfully');
      console.log(`📋 Detected delimiter: "${parsedCSV.validation.separator === '\t' ? '\\t' : parsedCSV.validation.separator}"`);
      console.log(`📋 Headers (${parsedCSV.headers.length}):`, parsedCSV.headers);
      console.log(`📊 Data rows: ${parsedCSV.rows.length}`);
    } catch (parseError) {
      console.error('❌ CSV parsing failed:', parseError);
>>>>>>> 69d5dae5
      return new Response(
        JSON.stringify({ 
          error: 'Failed to parse CSV file', 
          details: parseError.message,
          delimiter: 'auto-detection failed'
        }),
        { status: 400, headers: { ...corsHeaders, 'Content-Type': 'application/json' } }
      );
    }

    const { headers, rows, validation } = parsedCSV;
    const transactions: Transaction[] = [];
    const errors: string[] = [];
    const warnings: string[] = [];
    const skippedRows: SkippedRow[] = [];

    // ✅ ENHANCEMENT 2: Enhanced logging for debugging
    console.log('🔍 CSV Analysis:');
    console.log(`   • Delimiter: "${validation.separator === '\t' ? '\\t (tab)' : validation.separator}"`);
    console.log(`   • Headers: ${headers.join(' | ')}`);
    console.log(`   • Total rows: ${rows.length}`);
    console.log(`   • Header row index: ${validation.headerIndex}`);

    // Detect column indices for NZ banks
    const columnMapping = detectColumnMapping(headers);
    console.log('Detected column mapping:', columnMapping);

    // Ensure user has a default bank account
    let { data: existingAccount, error: accountError } = await supabaseClient
      .from('bank_accounts')
      .select('id')
      .eq('user_id', user.id)
      .limit(1)
      .maybeSingle();

    let accountId = existingAccount?.id;
    
    if (!accountId) {
      // Create a default account for this user
      const { data: newAccount, error: createAccountError } = await supabaseClient
        .from('bank_accounts')
        .insert({
          user_id: user.id,
          account_name: 'Imported Account',
          account_type: 'checking',
          bank_name: detectBankFromFileName(fileName),
          currency: 'NZD',
          balance: 0
        })
        .select('id')
        .single();
      
      if (createAccountError) {
        console.error('Failed to create account:', createAccountError);
        return new Response(
          JSON.stringify({ error: `Failed to create account: ${createAccountError.message}` }),
          { status: 500, headers: { ...corsHeaders, 'Content-Type': 'application/json' } }
        );
      }
      
      accountId = newAccount.id;
      console.log('Created new account:', accountId);
    }

    /**
     * Enhanced row processing with user-friendly error categorization
     * Processes each CSV row and categorizes errors for better user feedback
     */
    for (let i = 0; i < rows.length; i++) {
      const row = rows[i];
      const rowNumber = i + 1;
      
      try {
        // ✅ ENHANCEMENT 4: Trim and clean all field values
        const cleanedRow = row.map(value => {
          if (typeof value === 'string') {
            return value.replace(/[\u200B\u200C\u200D\uFEFF]/g, '').trim(); // Remove zero-width characters
          }
          return value;
        });

        if (cleanedRow.length >= 3) {
          // ✅ ENHANCEMENT 5: Enhanced date parsing with detailed error reporting
          let transactionDate: string;
          let dateWarning: string | undefined;
          
          const dateValue = getColumnValue(values, headers, columnMapping.date);
          
          try {
<<<<<<< HEAD
            const dateResult = parseDate(dateValue, i);
=======
            const rawDateValue = cleanedRow[0];
            console.log(`🗓️ Row ${rowNumber}: Processing date "${rawDateValue}"`);
            
            const dateResult = parseDate(rawDateValue, rowNumber);
>>>>>>> 69d5dae5
            transactionDate = dateResult.date;
            if (dateResult.warning) {
              dateWarning = dateResult.warning;
              warnings.push(dateResult.warning);
            }
          } catch (dateError) {
            console.error(`❌ Row ${rowNumber}: Date parsing failed for "${cleanedRow[0]}":`, dateError);
            
            // ✅ ENHANCEMENT 6: User-friendly error categorization for skipped rows
            let userFriendlyError = 'Invalid date format';
            if (!cleanedRow[0] || cleanedRow[0].trim() === '') {
              userFriendlyError = 'Missing date - this is normal for some CSV formats';
            } else {
              userFriendlyError = `Invalid date format "${cleanedRow[0]}" - expected DD/MM/YYYY format`;
            }
            
            skippedRows.push({
              rowNumber,
              error: userFriendlyError,
              rawDate: cleanedRow[0],
              delimiter: validation.separator === '\t' ? '\\t' : validation.separator,
              headers: headers.join(' | '),
              rowData: cleanedRow.slice(0, 5) // First 5 fields for debugging
            });
            
            continue; // Skip this row but don't treat as critical error
          }
          
<<<<<<< HEAD
          // Enhanced amount parsing
          const amountValue = getColumnValue(values, headers, columnMapping.amount);
          const amountStr = amountValue.replace(/[$,\s]/g, '');
          const amount = parseFloat(amountStr) || 0;
          
          if (amount === 0) {
            warnings.push(`Row ${i}: Amount is 0 or invalid: "${amountValue}"`);
=======
          // ✅ ENHANCEMENT 7: Enhanced amount parsing with user-friendly error handling
          const rawAmountValue = cleanedRow[2];
          const cleanedAmount = rawAmountValue.replace(/[$,\s]/g, '');
          const amount = parseFloat(cleanedAmount) || 0;
          
                  // Handle missing amounts more gracefully
        if (!rawAmountValue || rawAmountValue.trim() === '') {
          const friendlyError = 'Missing amount - this is normal for some CSV formats';
          const warningMessage = `Row ${rowNumber}: ${friendlyError}`;
          warnings.push(warningMessage);
            
            skippedRows.push({
              rowNumber,
              error: friendlyError,
              delimiter: validation.separator === '\t' ? '\\t' : validation.separator,
              headers: headers.join(' | '),
              rowData: cleanedRow.slice(0, 5)
            });
            continue;
          }
          
                  if (amount === 0 && cleanedAmount !== '0') {
          const warningMessage = `Invalid amount format "${rawAmountValue}" - expected numeric value`;
          const fullWarningMessage = `Row ${rowNumber}: ${warningMessage}`;
          warnings.push(fullWarningMessage);
            console.warn(`⚠️ Row ${rowNumber}: ${warningMessage}`);
            
            skippedRows.push({
              rowNumber,
              error: warningMessage,
              delimiter: validation.separator === '\t' ? '\\t' : validation.separator,
              headers: headers.join(' | '),
              rowData: cleanedRow.slice(0, 5)
            });
            continue;
>>>>>>> 69d5dae5
          }

          // Extract description and merchant properly
          const description = getColumnValue(values, headers, columnMapping.description);
          const merchant = getColumnValue(values, headers, columnMapping.merchant);
          
          // Determine best display text (prioritize merchant over card numbers)
          const displayText = getBestDisplayText(merchant, description);

          // Create transaction with enhanced data
          const transaction: Transaction = {
            user_id: user.id,
            account_id: accountId,
            transaction_date: transactionDate,
<<<<<<< HEAD
            description: displayText.substring(0, 255),
            amount: Math.abs(amount),
            is_income: amount > 0,
            category_id: null, // Will be set by categorization
            merchant: merchant && merchant.trim() ? merchant.trim() : null,
=======
            description: (cleanedRow[1] || `Transaction ${rowNumber}`).substring(0, 255),
            amount: Math.abs(amount),
            is_income: amount > 0,
            category_id: null, // Will be set by categorization
            merchant: extractMerchant(cleanedRow[1] || ''),
>>>>>>> 69d5dae5
            imported_from: fileName,
            external_id: `${fileName}_${rowNumber}_${Date.now()}`,
            created_at: new Date().toISOString(),
            updated_at: new Date().toISOString()
          };
          
          transactions.push(transaction);
          console.log(`✅ Row ${rowNumber}: Parsed transaction - ${transaction.description} - $${transaction.amount}`);
          
        } else {
          // Handle insufficient columns gracefully
          const friendlyError = 'Missing required data (need at least date, description, and amount)';
          const warningMessage = `Row ${rowNumber}: ${friendlyError}`;
          warnings.push(warningMessage);
          console.warn(`⚠️ Row ${rowNumber}: ${friendlyError}`);
          
          skippedRows.push({
            rowNumber,
            error: friendlyError,
            delimiter: validation.separator === '\t' ? '\\t' : validation.separator,
            headers: headers.join(' | '),
            rowData: cleanedRow
          });
        }
      } catch (rowError) {
        console.error(`❌ Error parsing row ${rowNumber}:`, rowError);
        
        // Provide user-friendly error message instead of technical details
        const friendlyError = 'Row formatting issue - unable to process this row';
        
        skippedRows.push({
          rowNumber,
          error: friendlyError,
          delimiter: validation.separator === '\t' ? '\\t' : validation.separator,
          headers: headers.join(' | '),
          rowData: row
        });
      }
    }

    console.log(`📊 Processing summary: ${transactions.length} transactions parsed, ${errors.length} errors, ${warnings.length} warnings`);

    // Batch insert transactions
    let processedCount = 0;
    let failedCount = 0;
    const insertedTransactions: any[] = [];

    if (transactions.length > 0) {
      // Insert in batches of 100 for optimal performance
      const batchSize = 100;
      for (let i = 0; i < transactions.length; i += batchSize) {
        const batch = transactions.slice(i, i + batchSize);
        
        const { data: insertedBatch, error: insertError } = await supabaseClient
          .from('transactions')
          .insert(batch)
          .select();

        if (insertError) {
          console.error('❌ Batch insert error:', insertError);
          failedCount += batch.length;
          // Don't expose technical database errors to users
          errors.push(`Unable to save ${batch.length} transactions to database`);
        } else {
          processedCount += insertedBatch?.length || 0;
          if (insertedBatch) {
            insertedTransactions.push(...insertedBatch);
          }
        }
      }
    }

    /**
     * Enhanced response with user-friendly error categorization
     * Provides clear summaries and actionable feedback for users
     */
    const response = {
      success: processedCount > 0,
      processed: processedCount,
      failed: failedCount,
      skipped: skippedRows.length,
      warnings: warnings.filter(w => !w.includes('Row')), // Remove row-specific warnings from global list
      errors: errors.filter(e => e.length > 0), // Only include meaningful errors
      transactions: insertedTransactions.slice(0, 10), // Return first 10 for preview
      totalRows: rows.length,
      fileName,
      // Enhanced debugging information
      csvAnalysis: {
        delimiter: validation.separator === '\t' ? 'tab' : validation.separator,
        headers: headers,
        totalDataRows: rows.length,
        headerRowIndex: validation.headerIndex
      },
      // Enhanced skipped row details with user-friendly categorization
      skippedRowDetails: skippedRows.slice(0, 10).map(row => ({
        rowNumber: row.rowNumber,
        error: row.error,
        category: categorizeSkippedRowError(row.error),
        rawData: row.rawDate || (row.rowData && row.rowData[0]) || 'N/A'
      })),
      // User-friendly summary for display
      userSummary: createUserFriendlySummary(processedCount, skippedRows.length, rows.length)
    };

    console.log('✅ Processing complete:', {
      success: response.success,
      processed: response.processed,
      failed: response.failed,
      skipped: response.skipped,
      delimiter: response.csvAnalysis.delimiter
    });

    return new Response(
      JSON.stringify(response),
      { status: 200, headers: { ...corsHeaders, 'Content-Type': 'application/json' } }
    );

  } catch (error) {
    console.error('❌ Unexpected error:', error);
    return new Response(
      JSON.stringify({ 
        error: 'Internal server error', 
        details: 'An unexpected error occurred while processing your file. Please try again.',
        success: false 
      }),
      { status: 500, headers: { ...corsHeaders, 'Content-Type': 'application/json' } }
    );
  }
});

/**
 * Helper function to categorize skipped row errors for user-friendly display
 * @param error - The error message from a skipped row
 * @returns User-friendly category for the error
 */
function categorizeSkippedRowError(error: string): string {
  if (error.includes('Missing date') || error.includes('Missing amount') || error.includes('Missing required')) {
    return 'missing_data';
  } else if (error.includes('Invalid date')) {
    return 'date_format';
  } else if (error.includes('Invalid amount')) {
    return 'amount_format';
  } else {
    return 'formatting';
  }
}

/**
 * Creates a user-friendly summary message for display
 * @param processed - Number of successfully processed transactions
 * @param skipped - Number of skipped rows
 * @param total - Total number of rows
 * @returns User-friendly summary string
 */
function createUserFriendlySummary(processed: number, skipped: number, total: number): string {
  const parts = [];
  
  if (processed > 0) {
    parts.push(`${processed} transactions imported successfully`);
  }
  
  if (skipped > 0) {
    parts.push(`${skipped} rows skipped (missing data)`);
  }
  
  const successRate = total > 0 ? Math.round((processed / total) * 100) : 0;
  
  if (parts.length > 0) {
    return `${parts.join(', ')} • ${successRate}% success rate`;
  } else {
    return 'No valid transactions found in the uploaded file';
  }
}

// Helper functions
function extractMerchant(description: string): string | null {
  if (!description) return null;
  
  // Extract merchant from common patterns
  const cleaned = description.trim();
  
  // Remove common prefixes
  const patterns = [
    /^(EFTPOS|VISA|MASTERCARD|PURCHASE)\s+/i,
    /^(INTERNET BANKING|ONLINE)\s+/i,
  ];
  
  let merchant = cleaned;
  for (const pattern of patterns) {
    merchant = merchant.replace(pattern, '');
  }
  
  return merchant.substring(0, 100) || null;
}

function detectBankFromFileName(fileName: string): string {
  const lower = fileName.toLowerCase();
  
  if (lower.includes('anz')) return 'ANZ';
  if (lower.includes('asb')) return 'ASB';
  if (lower.includes('westpac')) return 'Westpac';
  if (lower.includes('kiwibank')) return 'Kiwibank';
  if (lower.includes('bnz')) return 'BNZ';
  
  return 'Unknown';
}

function detectColumnMapping(headers: string[]): {
  date: number;
  description: number;
  amount: number;
  merchant: number;
} {
  const lowerHeaders = headers.map(h => h.toLowerCase().trim());
  
  // Find date column
  const dateIndex = lowerHeaders.findIndex(h => 
    h.includes('date') || h.includes('transaction date') || h.includes('value date')
  );
  
  // Find amount column
  const amountIndex = lowerHeaders.findIndex(h => 
    h.includes('amount') || h.includes('value') || h.includes('debit') || h.includes('credit')
  );
  
  // Find description column (usually second column or contains 'description')
  let descriptionIndex = lowerHeaders.findIndex(h => 
    h.includes('description') || h.includes('details') || h.includes('transaction details')
  );
  if (descriptionIndex === -1 && headers.length > 1) {
    descriptionIndex = 1; // Default to second column
  }
  
  // Find merchant column (prioritize particulars, code, merchant for NZ banks)
  const merchantIndex = lowerHeaders.findIndex(h => 
    h.includes('particulars') || h.includes('code') || h.includes('merchant') || 
    h.includes('other party') || h.includes('payee') || h.includes('narrative')
  );
  
  return {
    date: dateIndex >= 0 ? dateIndex : 0,
    description: descriptionIndex >= 0 ? descriptionIndex : 1,
    amount: amountIndex >= 0 ? amountIndex : 2,
    merchant: merchantIndex >= 0 ? merchantIndex : -1
  };
}

function getColumnValue(values: string[], headers: string[], columnIndex: number): string {
  if (columnIndex >= 0 && columnIndex < values.length) {
    return values[columnIndex] || '';
  }
  return '';
}

function getBestDisplayText(merchant: string, description: string): string {
  // If we have a merchant that's not a card number, use it
  if (merchant && merchant.trim() && !isCardNumber(merchant)) {
    return merchant.trim();
  }
  
  // If description is not a card number, use it
  if (description && description.trim() && !isCardNumber(description)) {
    return description.trim();
  }
  
  // If both are card numbers or empty, prefer merchant, then description
  return (merchant && merchant.trim()) || (description && description.trim()) || 'Unknown Transaction';
}

function isCardNumber(text: string): boolean {
  if (!text) return false;
  
  // Check for card number patterns (e.g., "4835-****-4301 Df", "**** 1234", etc.)
  const cardPatterns = [
    /\d{4}[\s\-\*]*\*{4}[\s\-\*]*\d{4}/,  // 4835-****-4301
    /\*{4}[\s\-]*\d{4}/,                   // **** 1234
    /\d{4}[\s\-]*\*{4}/,                   // 1234 ****
    /\d{4}[\s\-\*]{1,3}\d{4}[\s\-\*]{1,3}\d{4}[\s\-\*]{1,3}\d{4}/, // Full card numbers
  ];
  
  return cardPatterns.some(pattern => pattern.test(text.trim()));
}<|MERGE_RESOLUTION|>--- conflicted
+++ resolved
@@ -85,11 +85,6 @@
     console.log(`🚀 Processing CSV for user ${user.id}: ${fileName} (${csvData.length} chars)`);
     console.log('📊 CSV preview (first 200 chars):', csvData.substring(0, 200));
 
-<<<<<<< HEAD
-    // Enhanced CSV processing with better column detection
-    const lines = csvData.trim().split('\n').filter(line => line.trim());
-    if (lines.length < 2) {
-=======
     // ✅ ENHANCEMENT 1: Use enhanced CSV parser with auto-delimiter detection
     let parsedCSV;
     try {
@@ -100,7 +95,6 @@
       console.log(`📊 Data rows: ${parsedCSV.rows.length}`);
     } catch (parseError) {
       console.error('❌ CSV parsing failed:', parseError);
->>>>>>> 69d5dae5
       return new Response(
         JSON.stringify({ 
           error: 'Failed to parse CSV file', 
@@ -187,37 +181,31 @@
           let transactionDate: string;
           let dateWarning: string | undefined;
           
-          const dateValue = getColumnValue(values, headers, columnMapping.date);
+          const dateValue = getColumnValue(cleanedRow, headers, columnMapping.date);
           
           try {
-<<<<<<< HEAD
-            const dateResult = parseDate(dateValue, i);
-=======
-            const rawDateValue = cleanedRow[0];
-            console.log(`🗓️ Row ${rowNumber}: Processing date "${rawDateValue}"`);
-            
-            const dateResult = parseDate(rawDateValue, rowNumber);
->>>>>>> 69d5dae5
+            console.log(`🗓️ Row ${rowNumber}: Processing date "${dateValue}"`);
+            const dateResult = parseDate(dateValue, rowNumber);
             transactionDate = dateResult.date;
             if (dateResult.warning) {
               dateWarning = dateResult.warning;
               warnings.push(dateResult.warning);
             }
           } catch (dateError) {
-            console.error(`❌ Row ${rowNumber}: Date parsing failed for "${cleanedRow[0]}":`, dateError);
+            console.error(`❌ Row ${rowNumber}: Date parsing failed for "${dateValue}":`, dateError);
             
             // ✅ ENHANCEMENT 6: User-friendly error categorization for skipped rows
             let userFriendlyError = 'Invalid date format';
-            if (!cleanedRow[0] || cleanedRow[0].trim() === '') {
+            if (!dateValue || dateValue.trim() === '') {
               userFriendlyError = 'Missing date - this is normal for some CSV formats';
             } else {
-              userFriendlyError = `Invalid date format "${cleanedRow[0]}" - expected DD/MM/YYYY format`;
+              userFriendlyError = `Invalid date format "${dateValue}" - expected DD/MM/YYYY format`;
             }
             
             skippedRows.push({
               rowNumber,
               error: userFriendlyError,
-              rawDate: cleanedRow[0],
+              rawDate: dateValue,
               delimiter: validation.separator === '\t' ? '\\t' : validation.separator,
               headers: headers.join(' | '),
               rowData: cleanedRow.slice(0, 5) // First 5 fields for debugging
@@ -226,25 +214,16 @@
             continue; // Skip this row but don't treat as critical error
           }
           
-<<<<<<< HEAD
-          // Enhanced amount parsing
-          const amountValue = getColumnValue(values, headers, columnMapping.amount);
-          const amountStr = amountValue.replace(/[$,\s]/g, '');
-          const amount = parseFloat(amountStr) || 0;
-          
-          if (amount === 0) {
-            warnings.push(`Row ${i}: Amount is 0 or invalid: "${amountValue}"`);
-=======
           // ✅ ENHANCEMENT 7: Enhanced amount parsing with user-friendly error handling
-          const rawAmountValue = cleanedRow[2];
-          const cleanedAmount = rawAmountValue.replace(/[$,\s]/g, '');
+          const amountValue = getColumnValue(cleanedRow, headers, columnMapping.amount);
+          const cleanedAmount = amountValue.replace(/[$,\s]/g, '');
           const amount = parseFloat(cleanedAmount) || 0;
           
-                  // Handle missing amounts more gracefully
-        if (!rawAmountValue || rawAmountValue.trim() === '') {
-          const friendlyError = 'Missing amount - this is normal for some CSV formats';
-          const warningMessage = `Row ${rowNumber}: ${friendlyError}`;
-          warnings.push(warningMessage);
+          // Handle missing amounts more gracefully
+          if (!amountValue || amountValue.trim() === '') {
+            const friendlyError = 'Missing amount - this is normal for some CSV formats';
+            const warningMessage = `Row ${rowNumber}: ${friendlyError}`;
+            warnings.push(warningMessage);
             
             skippedRows.push({
               rowNumber,
@@ -256,10 +235,10 @@
             continue;
           }
           
-                  if (amount === 0 && cleanedAmount !== '0') {
-          const warningMessage = `Invalid amount format "${rawAmountValue}" - expected numeric value`;
-          const fullWarningMessage = `Row ${rowNumber}: ${warningMessage}`;
-          warnings.push(fullWarningMessage);
+          if (amount === 0 && cleanedAmount !== '0') {
+            const warningMessage = `Invalid amount format "${amountValue}" - expected numeric value`;
+            const fullWarningMessage = `Row ${rowNumber}: ${warningMessage}`;
+            warnings.push(fullWarningMessage);
             console.warn(`⚠️ Row ${rowNumber}: ${warningMessage}`);
             
             skippedRows.push({
@@ -270,12 +249,11 @@
               rowData: cleanedRow.slice(0, 5)
             });
             continue;
->>>>>>> 69d5dae5
           }
 
           // Extract description and merchant properly
-          const description = getColumnValue(values, headers, columnMapping.description);
-          const merchant = getColumnValue(values, headers, columnMapping.merchant);
+          const description = getColumnValue(cleanedRow, headers, columnMapping.description);
+          const merchant = getColumnValue(cleanedRow, headers, columnMapping.merchant);
           
           // Determine best display text (prioritize merchant over card numbers)
           const displayText = getBestDisplayText(merchant, description);
@@ -285,19 +263,11 @@
             user_id: user.id,
             account_id: accountId,
             transaction_date: transactionDate,
-<<<<<<< HEAD
             description: displayText.substring(0, 255),
             amount: Math.abs(amount),
             is_income: amount > 0,
             category_id: null, // Will be set by categorization
             merchant: merchant && merchant.trim() ? merchant.trim() : null,
-=======
-            description: (cleanedRow[1] || `Transaction ${rowNumber}`).substring(0, 255),
-            amount: Math.abs(amount),
-            is_income: amount > 0,
-            category_id: null, // Will be set by categorization
-            merchant: extractMerchant(cleanedRow[1] || ''),
->>>>>>> 69d5dae5
             imported_from: fileName,
             external_id: `${fileName}_${rowNumber}_${Date.now()}`,
             created_at: new Date().toISOString(),
